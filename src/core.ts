// For more information, see https://crawlee.dev/
<<<<<<< HEAD
import { PlaywrightCrawler, downloadListOfUrls } from "crawlee";
import { readFile, writeFile, mkdir } from "fs/promises";
=======
import { Configuration, PlaywrightCrawler, downloadListOfUrls } from "crawlee";
import { readFile, writeFile } from "fs/promises";
>>>>>>> 2ca876e6
import { glob } from "glob";
import { Config, configSchema } from "./config.js";
import { Page } from "playwright";
import { isWithinTokenLimit } from "gpt-tokenizer";
import { PathLike } from "fs";
import { existsSync } from "fs";
import path from "path";

let pageCounter = 0;
let crawler: PlaywrightCrawler;

export function getPageHtml(page: Page, selector = "body") {
  return page.evaluate((selector) => {
    // Check if the selector is an XPath
    if (selector.startsWith("/")) {
      const elements = document.evaluate(
        selector,
        document,
        null,
        XPathResult.ANY_TYPE,
        null,
      );
      let result = elements.iterateNext();
      return result ? result.textContent || "" : "";
    } else {
      // Handle as a CSS selector
      const el = document.querySelector(selector) as HTMLElement | null;
      return el?.innerText || "";
    }
  }, selector);
}

export async function waitForXPath(page: Page, xpath: string, timeout: number) {
  await page.waitForFunction(
    (xpath) => {
      const elements = document.evaluate(
        xpath,
        document,
        null,
        XPathResult.ANY_TYPE,
        null,
      );
      return elements.iterateNext() !== null;
    },
    xpath,
    { timeout },
  );
}

export async function crawl(config: Config) {
  configSchema.parse(config);

  if (process.env.NO_CRAWL !== "true") {
    // PlaywrightCrawler crawls the web using a headless
    // browser controlled by the Playwright library.
    crawler = new PlaywrightCrawler(
      {
        // Use the requestHandler to process each of the crawled pages.
        async requestHandler({ request, page, enqueueLinks, log, pushData }) {
          const title = await page.title();
          pageCounter++;
          log.info(
            `Crawling: Page ${pageCounter} / ${config.maxPagesToCrawl} - URL: ${request.loadedUrl}...`,
          );

          // Use custom handling for XPath selector
          if (config.selector) {
            if (config.selector.startsWith("/")) {
              await waitForXPath(
                page,
                config.selector,
                config.waitForSelectorTimeout ?? 1000,
              );
            } else {
              await page.waitForSelector(config.selector, {
                timeout: config.waitForSelectorTimeout ?? 1000,
              });
            }
          }

          const html = await getPageHtml(page, config.selector);

          // Save results as JSON to ./storage/datasets/default
          await pushData({ title, url: request.loadedUrl, html });

          if (config.onVisitPage) {
            await config.onVisitPage({ page, pushData });
          }

          // Extract links from the current page
          // and add them to the crawling queue.
          await enqueueLinks({
            globs:
              typeof config.match === "string" ? [config.match] : config.match,
            exclude:
              typeof config.exclude === "string"
                ? [config.exclude]
                : config.exclude ?? [],
          });
        },
        // Comment this option to scrape the full website.
        maxRequestsPerCrawl: config.maxPagesToCrawl,
        // Uncomment this option to see the browser window.
        // headless: false,
        preNavigationHooks: [
          // Abort requests for certain resource types
          async ({ request, page, log }) => {
            // If there are no resource exclusions, return
            const RESOURCE_EXCLUSTIONS = config.resourceExclusions ?? [];
            if (RESOURCE_EXCLUSTIONS.length === 0) {
              return;
            }
            if (config.cookie) {
              const cookies = (
                Array.isArray(config.cookie) ? config.cookie : [config.cookie]
              ).map((cookie) => {
                return {
                  name: cookie.name,
                  value: cookie.value,
                  url: request.loadedUrl,
                };
              });
              await page.context().addCookies(cookies);
            }
            await page.route(
              `**\/*.{${RESOURCE_EXCLUSTIONS.join()}}`,
              (route) => route.abort("aborted"),
            );
            log.info(
              `Aborting requests for as this is a resource excluded route`,
            );
          },
        ],
      },
      new Configuration({
        purgeOnStart: true,
      }),
    );

    const isUrlASitemap = /sitemap.*\.xml$/.test(config.url);

    if (isUrlASitemap) {
      const listOfUrls = await downloadListOfUrls({ url: config.url });

      // Add the initial URL to the crawling queue.
      await crawler.addRequests(listOfUrls);

      // Run the crawler
      await crawler.run();
    } else {
      // Add first URL to the queue and start the crawl.
      await crawler.run([config.url]);
    }
  }
}

export async function write(config: Config) {
  const jsonFiles = await glob("storage/datasets/default/*.json", {
    absolute: true,
  });

  console.log(`Found ${jsonFiles.length} files to combine...`);

  // If savePerPage is enabled, create a pages directory
  if (config.savePerPage) {
    const pagesDir = "pages";
    if (!existsSync(pagesDir)) {
      await mkdir(pagesDir);
    }
  }

  let currentResults: Record<string, any>[] = [];
  let currentSize: number = 0;
  let fileCounter: number = 1;
  const maxBytes: number = config.maxFileSize
    ? config.maxFileSize * 1024 * 1024
    : Infinity;

  const getStringByteSize = (str: string): number =>
    Buffer.byteLength(str, "utf-8");

  const nextFileName = (): string =>
    `${config.outputFileName.replace(/\.json$/, "")}-${fileCounter}.json`;

  const writeBatchToFile = async (): Promise<string> => {
    const nextFileNameString = nextFileName();
    await writeFile(
      nextFileNameString,
      JSON.stringify(currentResults, null, 2),
    );
    console.log(
      `Wrote ${currentResults.length} items to ${nextFileNameString}`,
    );
    currentResults = [];
    currentSize = 0;
    fileCounter++;
    return nextFileNameString;
  };

  const writePageToFile = async (data: Record<string, any>): Promise<void> => {
    const urlObj = new URL(data.url);
    const sanitizedPath = urlObj.pathname.replace(/\//g, "_").replace(/^_/, "");
    const fileName = sanitizedPath || "index";
    const filePath = path.join("pages", `${fileName}.json`);
    await writeFile(filePath, JSON.stringify(data, null, 2));
    console.log(`Wrote page data to ${filePath}`);
  };

  let estimatedTokens: number = 0;
  let lastWrittenFile: string = "";

  for (const file of jsonFiles) {
    const fileContent = await readFile(file, "utf-8");
    const data: Record<string, any> = JSON.parse(fileContent);

    if (config.savePerPage) {
      await writePageToFile(data);
      continue;
    }

    const contentString: string = JSON.stringify(data);
    const tokenCount: number | false = isWithinTokenLimit(
      contentString,
      config.maxTokens || Infinity,
    );

    if (typeof tokenCount === "number") {
      if (estimatedTokens + tokenCount > config.maxTokens!) {
        if (currentResults.length > 0) {
          lastWrittenFile = await writeBatchToFile();
        }
        estimatedTokens = Math.floor(tokenCount / 2);
        currentResults.push(data);
      } else {
        currentResults.push(data);
        estimatedTokens += tokenCount;
      }
    }

    currentSize += getStringByteSize(contentString);
    if (currentSize > maxBytes) {
      lastWrittenFile = await writeBatchToFile();
    }
  }

  // Check if any remaining data needs to be written to a file
  if (currentResults.length > 0) {
    lastWrittenFile = await writeBatchToFile();
  }

  return lastWrittenFile;
}

class GPTCrawlerCore {
  config: Config;

  constructor(config: Config) {
    this.config = config;
  }

  async crawl() {
    await crawl(this.config);
  }

  async write(): Promise<PathLike> {
    // we need to wait for the file path as the path can change
    return new Promise((resolve, reject) => {
      write(this.config)
        .then((outputFilePath) => {
          resolve(outputFilePath);
        })
        .catch(reject);
    });
  }
}

export default GPTCrawlerCore;<|MERGE_RESOLUTION|>--- conflicted
+++ resolved
@@ -1,18 +1,11 @@
 // For more information, see https://crawlee.dev/
-<<<<<<< HEAD
-import { PlaywrightCrawler, downloadListOfUrls } from "crawlee";
-import { readFile, writeFile, mkdir } from "fs/promises";
-=======
 import { Configuration, PlaywrightCrawler, downloadListOfUrls } from "crawlee";
 import { readFile, writeFile } from "fs/promises";
->>>>>>> 2ca876e6
 import { glob } from "glob";
 import { Config, configSchema } from "./config.js";
 import { Page } from "playwright";
 import { isWithinTokenLimit } from "gpt-tokenizer";
 import { PathLike } from "fs";
-import { existsSync } from "fs";
-import path from "path";
 
 let pageCounter = 0;
 let crawler: PlaywrightCrawler;
@@ -163,19 +156,12 @@
 }
 
 export async function write(config: Config) {
+  let nextFileNameString: PathLike = "";
   const jsonFiles = await glob("storage/datasets/default/*.json", {
     absolute: true,
   });
 
   console.log(`Found ${jsonFiles.length} files to combine...`);
-
-  // If savePerPage is enabled, create a pages directory
-  if (config.savePerPage) {
-    const pagesDir = "pages";
-    if (!existsSync(pagesDir)) {
-      await mkdir(pagesDir);
-    }
-  }
 
   let currentResults: Record<string, any>[] = [];
   let currentSize: number = 0;
@@ -190,8 +176,8 @@
   const nextFileName = (): string =>
     `${config.outputFileName.replace(/\.json$/, "")}-${fileCounter}.json`;
 
-  const writeBatchToFile = async (): Promise<string> => {
-    const nextFileNameString = nextFileName();
+  const writeBatchToFile = async (): Promise<void> => {
+    nextFileNameString = nextFileName();
     await writeFile(
       nextFileNameString,
       JSON.stringify(currentResults, null, 2),
@@ -202,30 +188,13 @@
     currentResults = [];
     currentSize = 0;
     fileCounter++;
-    return nextFileNameString;
   };
 
-  const writePageToFile = async (data: Record<string, any>): Promise<void> => {
-    const urlObj = new URL(data.url);
-    const sanitizedPath = urlObj.pathname.replace(/\//g, "_").replace(/^_/, "");
-    const fileName = sanitizedPath || "index";
-    const filePath = path.join("pages", `${fileName}.json`);
-    await writeFile(filePath, JSON.stringify(data, null, 2));
-    console.log(`Wrote page data to ${filePath}`);
-  };
-
   let estimatedTokens: number = 0;
-  let lastWrittenFile: string = "";
-
-  for (const file of jsonFiles) {
-    const fileContent = await readFile(file, "utf-8");
-    const data: Record<string, any> = JSON.parse(fileContent);
-
-    if (config.savePerPage) {
-      await writePageToFile(data);
-      continue;
-    }
-
+
+  const addContentOrSplit = async (
+    data: Record<string, any>,
+  ): Promise<void> => {
     const contentString: string = JSON.stringify(data);
     const tokenCount: number | false = isWithinTokenLimit(
       contentString,
@@ -234,9 +203,11 @@
 
     if (typeof tokenCount === "number") {
       if (estimatedTokens + tokenCount > config.maxTokens!) {
+        // Only write the batch if it's not empty (something to write)
         if (currentResults.length > 0) {
-          lastWrittenFile = await writeBatchToFile();
+          await writeBatchToFile();
         }
+        // Since the addition of a single item exceeded the token limit, halve it.
         estimatedTokens = Math.floor(tokenCount / 2);
         currentResults.push(data);
       } else {
@@ -247,16 +218,23 @@
 
     currentSize += getStringByteSize(contentString);
     if (currentSize > maxBytes) {
-      lastWrittenFile = await writeBatchToFile();
-    }
-  }
-
-  // Check if any remaining data needs to be written to a file
+      await writeBatchToFile();
+    }
+  };
+
+  // Iterate over each JSON file and process its contents.
+  for (const file of jsonFiles) {
+    const fileContent = await readFile(file, "utf-8");
+    const data: Record<string, any> = JSON.parse(fileContent);
+    await addContentOrSplit(data);
+  }
+
+  // Check if any remaining data needs to be written to a file.
   if (currentResults.length > 0) {
-    lastWrittenFile = await writeBatchToFile();
-  }
-
-  return lastWrittenFile;
+    await writeBatchToFile();
+  }
+
+  return nextFileNameString;
 }
 
 class GPTCrawlerCore {
