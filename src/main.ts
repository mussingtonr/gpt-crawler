--- conflicted
+++ resolved
@@ -1,123 +1,5 @@
-<<<<<<< HEAD
-// For more information, see https://crawlee.dev/
-import { PlaywrightCrawler, downloadListOfUrls } from "crawlee";
-import { readFile, writeFile } from "fs/promises";
-import { glob } from "glob";
-import { config } from "../config.js";
-import { Page } from "playwright";
-
-export function getPageHtml(page: Page) {
-  return page.evaluate((selector) => {
-    const el = document.querySelector(selector) as HTMLElement | null;
-    // If the selector is not found, fall back to the body
-    const defaultSelector = "body";
-    if (!el) {
-      console.warn(
-        `Selector "${selector}" not found, falling back to "${defaultSelector}"`
-      );
-    }
-    return el?.innerText ?? document.querySelector(defaultSelector)?.innerText;
-  }, config.selector);
-}
-
-if (process.env.NO_CRAWL !== "true") {
-  // PlaywrightCrawler crawls the web using a headless
-  // browser controlled by the Playwright library.
-  const RESOURCE_EXCLUSTIONS = config.resourceExclusions ?? [];
-  const crawler = new PlaywrightCrawler({
-    // Use the requestHandler to process each of the crawled pages.
-    async requestHandler({ request, page, enqueueLinks, log, pushData }) {
-
-      if (config.cookie) {
-        // Set the cookie for the specific URL
-        const cookie = {
-          name: config.cookie.name,
-          value: config.cookie.value,
-          url: request.loadedUrl,
-        };
-        await page.context().addCookies([cookie]);
-      }
-
-      const title = await page.title();
-      log.info(`Crawling ${request.loadedUrl}...`);
-
-      // Wait for the selector to appear on the page
-      async function waitForSelectorOrFallback(page: Page, selector: string, fallbackSelector: string, timeout: number) {
-        try {
-          await page.waitForSelector(selector, { timeout });
-        } catch (e) {
-          // If the selector is not found, fall back to the fallbackSelector
-          log.warning(`Selector "${selector}" not found, Falling back to "${fallbackSelector}"`);
-          await page.waitForSelector(fallbackSelector, { timeout });
-        }
-      }
-
-      await waitForSelectorOrFallback(page, config.selector, "body", config.waitForSelectorTimeout ?? 1000);
-
-      const html = await getPageHtml(page);
-
-      // Save results as JSON to ./storage/datasets/default
-      await pushData({ title, url: request.loadedUrl, html });
-
-      if (config.onVisitPage) {
-        await config.onVisitPage({ page, pushData });
-      }
-
-      // Extract links from the current page
-      // and add them to the crawling queue.
-      await enqueueLinks({
-        globs: [config.match],
-      });
-    },
-    // Comment this option to scrape the full website.
-    maxRequestsPerCrawl: config.maxPagesToCrawl,
-    // Uncomment this option to see the browser window.
-    // headless: false,
-    preNavigationHooks: [
-      // Abort requests for certain resource types
-      async ({ page, log }) => {
-        // If there are no resource exclusions, return
-        if (RESOURCE_EXCLUSTIONS.length === 0) {
-          return;
-        }
-        await page.route(`**\/*.{${RESOURCE_EXCLUSTIONS.join()}}`, route => route.abort());
-        log.info(`Aborting requests for as this is a resource excluded route`);
-      }
-    ],
-  });
-
-  const SITEMAP_SUFFIX = "sitemap.xml";
-  const isUrlASitemap = config.url.endsWith(SITEMAP_SUFFIX);
-
-  if (isUrlASitemap) {
-    const listOfUrls = await downloadListOfUrls({ url: config.url });
-
-    // Add the initial URL to the crawling queue.
-    await crawler.addRequests(listOfUrls);
-
-    // Run the crawler
-    await crawler.run();
-  } else {
-    // Add first URL to the queue and start the crawl.
-    await crawler.run([config.url]);
-  }
-}
-
-const jsonFiles = await glob("storage/datasets/default/*.json", {
-  absolute: true,
-});
-
-const results = [];
-for (const file of jsonFiles) {
-  const data = JSON.parse(await readFile(file, "utf-8"));
-  results.push(data);
-}
-
-await writeFile(config.outputFileName, JSON.stringify(results, null, 2));
-=======
 import { defaultConfig } from "../config.js";
 import { crawl, write } from "./core.js";
 
 await crawl(defaultConfig);
-await write(defaultConfig);
->>>>>>> 311a6e8b
+await write(defaultConfig);